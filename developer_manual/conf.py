# -*- coding: utf-8 -*-
#
# ownCloud Documentation documentation build configuration file, created by
# sphinx-quickstart on Mon Oct 22 23:16:40 2012-2014.
#
# This file is execfile()d with the current directory set to its containing dir.
#
# Note that not all possible configuration values are present in this
# autogenerated file.
#
# All configuration values have a default; values that are commented out
# serve to show the default.

import sys, os

# import global configuration from parent directory
sys.path.insert(0, os.path.abspath('../'))
from conf import *

# If extensions (or modules to document with autodoc) are in another directory,
# add these directories to sys.path here. If the directory is relative to the
# documentation root, use os.path.abspath to make it absolute, like shown here.
#sys.path.insert(0, os.path.abspath('.'))

# -- General configuration -----------------------------------------------------

# If your documentation needs a minimal Sphinx version, state it here.
#needs_sphinx = '1.0'

# Add any Sphinx extension module names here, as strings. They can be extensions
# coming with Sphinx (named 'sphinx.ext.*') or your custom ones.
extensions = ['sphinxcontrib.phpdomain', 'sphinx.ext.todo', 'rst2pdf.pdfbuilder', 'sphinx.ext.intersphinx']

# Add any paths that contain templates here, relative to this directory.
templates_path = ['../_shared_assets/templates']

# The suffix of source filenames.
source_suffix = '.rst'

# The encoding of source files.
#source_encoding = 'utf-8-sig'

# The master toctree document.
master_doc = 'index'

# General information about the project.
project = u'Nextcloud %s Developer Manual' % (version)
#copyright = u'2012-2017, The Nextcloud developers'

# The version info for the project you're documenting, acts as replacement for
# |version| and |release|, also used in various other places throughout the
# built documents.
#
# The short X.Y version.
#version = '13'
# The full version, including alpha/beta/rc tags.
#release = '13'

# The language for content autogenerated by Sphinx. Refer to documentation
# for a list of supported languages.
#language = None

# There are two options for replacing |today|: either, you set today to some
# non-false value, then it is used:
#today = ''
# Else, today_fmt is used as the format for a strftime call.
#today_fmt = '%B %d, %Y'

# List of patterns, relative to source directory, that match files and
# directories to ignore when looking for source files.
exclude_patterns = ['_build']

# The reST default role (used for this markup: `text`) to use for all documents.
#default_role = None

# If true, '()' will be appended to :func: etc. cross-reference text.
#add_function_parentheses = True

# If true, the current module name will be prepended to all description
# unit titles (such as .. function::).
#add_module_names = True

# If true, sectionauthor and moduleauthor directives will be shown in the
# output. They are ignored by default.
#show_authors = False

# The name of the Pygments (syntax highlighting) style to use.
pygments_style = 'sphinx'

# A list of ignored prefixes for module index sorting.
#modindex_common_prefix = []


# -- Options for HTML output ---------------------------------------------------

# Theme options are theme-specific and customize the look and feel of a theme
# further.  For a list of options available for each theme, see the
# documentation.
#html_theme_options = {}

# Add any paths that contain custom themes here, relative to this directory.
html_theme_path = ['../_shared_assets/themes']

# The theme to use for HTML and HTML Help pages.  See the documentation for
# a list of builtin themes.
html_theme = 'nextcloud_com'
html_theme_options = {
#    "rightsidebar": "true",
}
# The name for this set of Sphinx documents.  If None, it defaults to
# "<project> v<release> documentation".
#html_title = None

# A shorter title for the navigation bar.  Default is the same as html_title.
html_short_title = "Developer Manual"

# The name of an image file (relative to this directory) to place at the top
# of the sidebar.
#html_logo = None

# The name of an image file (within the static path) to use as favicon of the
# docs.  This file should be a Windows icon file (.ico) being 16x16 or 32x32
# pixels large.
#html_favicon = None

# Add any paths that contain custom static files (such as style sheets) here,
# relative to this directory. They are copied after the builtin static files,
# so a file named "default.css" will overwrite the builtin "default.css".
html_static_path = ['../_shared_assets/static']

# If not '', a 'Last updated on:' timestamp is inserted at every page bottom,
# using the given strftime format.
#html_last_updated_fmt = '%b %d, %Y'

# If true, SmartyPants will be used to convert quotes and dashes to
# typographically correct entities.
#html_use_smartypants = True

# Custom sidebar templates, maps document names to template names.
#html_sidebars = {}

# Additional templates that should be rendered to pages, maps page names to
# template names.
#html_additional_pages = {}

# If false, no module index is generated.
#html_domain_indices = True

# If false, no index is generated.
#html_use_index = True

# If true, the index is split into individual pages for each letter.
#html_split_index = False

# If true, links to the reST sources are added to the pages.
#html_show_sourcelink = True

# If true, "Created using Sphinx" is shown in the HTML footer. Default is True.
html_show_sphinx = False

# If true, "(C) Copyright ..." is shown in the HTML footer. Default is True.
#html_show_copyright = True

# If true, an OpenSearch description file will be output, and all pages will
# contain a <link> tag referring to it.  The value of this option must be the
# base URL from which the finished HTML is served.
#html_use_opensearch = ''

# This is the file name suffix for HTML files (e.g. ".xhtml").
#html_file_suffix = None

# Output file base name for HTML help builder.
htmlhelp_basename = 'NextcloudDeveloperManual'


# -- Options for LaTeX output --------------------------------------------------

latex_elements = {
# The paper size ('letterpaper' or 'a4paper').
#'papersize': 'letterpaper',

# The font size ('10pt', '11pt' or '12pt').
#'pointsize': '10pt',

# Additional stuff for the LaTeX preamble.
'preamble': '\extrafloats{100}\maxdeadcycles=500',
}

# Grouping the document tree into LaTeX files. List of tuples
# (source start file, target name, title, author, documentclass [howto/manual]).
latex_documents = [
  ('index', 'NextcloudDeveloperManual.tex', u'Nextcloud Developer Manual',
   u'The Nextcloud developers', 'manual'),
]

# The name of an image file (relative to this directory) to place at the top of
# the title page.
latex_logo = '../_shared_assets/static/logo-blue.pdf'

# For "manual" documents, if this is true, then toplevel headings are parts,
# not chapters.
#latex_use_parts = False

# If true, show page references after internal links.
#latex_show_pagerefs = False

# If true, show URL addresses after external links.
#latex_show_urls = False

# Documents to append as an appendix to all manuals.
#latex_appendices = []

# If false, no module index is generated.
#latex_domain_indices = True

# -- Options for pdf page output -----------------------------------------------

pdf_documents = [('index', u'NextcloudDeveloperManual', u'Nextcloud Developer Manual',
                  u'The Nextcloud developers'),]

# -- Options for manual page output --------------------------------------------

# One entry per manual page. List of tuples
# (source start file, name, description, authors, manual section).
man_pages = [
    ('index', 'NextcloudDeveloperManual', u'Nextcloud Developer Manual',
     [u'The Nextcloud developers'], 1)
]

# If true, show URL addresses after external links.
#man_show_urls = False


# -- Options for Texinfo output ------------------------------------------------

# Grouping the document tree into Texinfo files. List of tuples
# (source start file, target name, title, author,
#  dir menu entry, description, category)
texinfo_documents = [
  ('index', 'NextcloudDeveloperManual', u'Nextcloud Developer Manual',
   u'The Nextcloud developers', 'Nextcloud', 'The Nextcloud Developer Manual.',
   'Miscellaneous'),
]

# Documents to append as an appendix to all manuals.
#texinfo_appendices = []

# If false, no module index is generated.
#texinfo_domain_indices = True

# How to display URL addresses: 'footnote', 'no', or 'inline'.
#texinfo_show_urls = 'footnote'


# -- Options for Epub output ---------------------------------------------------

# Bibliographic Dublin Core info.
epub_title = u'Nextcloud Developer Manual'
epub_author = u'The Nextcloud developers'
epub_publisher = u'The Nextcloud developers'
epub_copyright = u'2012-2017, The Nextcloud developers'

# The language of the text. It defaults to the language option
# or en if the language is not set.
#epub_language = ''

# The scheme of the identifier. Typical schemes are ISBN or URL.
#epub_scheme = ''

# The unique identifier of the text. This can be a ISBN number
# or the project homepage.
#epub_identifier = ''

# A unique identification for the text.
#epub_uid = ''

# A tuple containing the cover image and cover page html template filenames.
#epub_cover = ()

# HTML files that should be inserted before the pages created by sphinx.
# The format is a list of tuples containing the path and title.
#epub_pre_files = []

# HTML files shat should be inserted after the pages created by sphinx.
# The format is a list of tuples containing the path and title.
#epub_post_files = []

# A list of files that should not be packed into the epub file.
#epub_exclude_files = []

# The depth of the table of contents in toc.ncx.
#epub_tocdepth = 3

# Allow duplicate toc entries.
#epub_tocdup = True

# Include todos?
todo_include_todos = True

<<<<<<< HEAD
# allow to reference other documenation
intersphinx_mapping = {
  'admin_manual': ('https://docs.nextcloud.com/server/%s/admin_manual/' % (version), '../admin_manual/_build/html/com/objects.inv'),
  'user_manual': ('https://docs.nextcloud.com/server/%s/user_manual/' % (version), '../user_manual/_build/html/com/objects.inv'),
}
=======

from sphinx.builders.html import StandaloneHTMLBuilder
StandaloneHTMLBuilder.supported_image_types = [
    'image/svg+xml',
    'image/gif',
    'image/png',
    'image/jpeg'
]
>>>>>>> 968a007d
<|MERGE_RESOLUTION|>--- conflicted
+++ resolved
@@ -297,13 +297,11 @@
 # Include todos?
 todo_include_todos = True
 
-<<<<<<< HEAD
 # allow to reference other documenation
 intersphinx_mapping = {
   'admin_manual': ('https://docs.nextcloud.com/server/%s/admin_manual/' % (version), '../admin_manual/_build/html/com/objects.inv'),
   'user_manual': ('https://docs.nextcloud.com/server/%s/user_manual/' % (version), '../user_manual/_build/html/com/objects.inv'),
 }
-=======
 
 from sphinx.builders.html import StandaloneHTMLBuilder
 StandaloneHTMLBuilder.supported_image_types = [
@@ -311,5 +309,4 @@
     'image/gif',
     'image/png',
     'image/jpeg'
-]
->>>>>>> 968a007d
+]