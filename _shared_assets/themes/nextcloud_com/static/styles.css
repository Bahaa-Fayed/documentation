--- conflicted
+++ resolved
@@ -390,7 +390,6 @@
 @media (max-width: 992px) {
   .nav .container .brand {
     padding-left: 15px; }
-<<<<<<< HEAD
     .nav .container .brand .logo {
       height: 53px;
       width: 71px; }
@@ -537,15 +536,7 @@
         padding-left: 0;
         animation: fadeInRight .5s ease forwards;
         pointer-events: none; } }
-=======
-    .nav .container .right-buttons {
-        left: 10%;
-        right: auto;
-        margin-top: 30px;}
-    .nav .container .nav__sections .nav__section {
-    padding-top: 0;}
-}
->>>>>>> a1bea5d6
+}
 @keyframes fadeInRight {
   0% {
     opacity: 0;
